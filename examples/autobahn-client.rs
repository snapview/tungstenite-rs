--- conflicted
+++ resolved
@@ -26,7 +26,6 @@
 
 fn run_test(case: u32) -> Result<()> {
     info!("Running test case {}", case);
-<<<<<<< HEAD
     let case_url = Url::parse(&format!(
         "ws://localhost:9001/runCase?case={}&agent={}",
         case, AGENT
@@ -45,11 +44,6 @@
         }),
     )?;
 
-=======
-    let case_url =
-        Url::parse(&format!("ws://localhost:9001/runCase?case={}&agent={}", case, AGENT)).unwrap();
-    let (mut socket, _) = connect(case_url)?;
->>>>>>> a7daafdf
     loop {
         match socket.read_message()? {
             msg @ Message::Text(_) | msg @ Message::Binary(_) => {
