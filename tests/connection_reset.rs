//! Verifies that the server returns a `ConnectionClosed` error when the connection
//! is closedd from the server's point of view and drop the underlying tcp socket.

<<<<<<< HEAD
use std::net::{TcpListener, TcpStream};
use std::process::exit;
use std::thread::{sleep, spawn};
use std::time::Duration;
=======
use std::{
    net::{TcpListener, TcpStream},
    process::exit,
    thread::{sleep, spawn},
    time::Duration,
};
>>>>>>> a7daafdf

use native_tls::TlsStream;
use net2::TcpStreamExt;
use tungstenite::{accept, connect, stream::Stream, Error, Message, WebSocket};
use url::Url;

type Sock = WebSocket<Stream<TcpStream, TlsStream<TcpStream>>>;

fn do_test<CT, ST>(port: u16, client_task: CT, server_task: ST)
where
    CT: FnOnce(Sock) + Send + 'static,
    ST: FnOnce(WebSocket<TcpStream>),
{
    env_logger::try_init().ok();

    spawn(|| {
        sleep(Duration::from_secs(5));
        println!("Unit test executed too long, perhaps stuck on WOULDBLOCK...");
        exit(1);
    });

    let server =
        TcpListener::bind(("127.0.0.1", port)).expect("Can't listen, is port already in use?");

    let client_thread = spawn(move || {
        let (client, _) = connect(Url::parse(&format!("ws://localhost:{}/socket", port)).unwrap())
            .expect("Can't connect to port");

        client_task(client);
    });

    let client_handler = server.incoming().next().unwrap();
    let client_handler = accept(client_handler.unwrap()).unwrap();

    server_task(client_handler);

    client_thread.join().unwrap();
}

#[test]
fn test_server_close() {
    do_test(
        3012,
        |mut cli_sock| {
            cli_sock.write_message(Message::Text("Hello WebSocket".into())).unwrap();

            let message = cli_sock.read_message().unwrap(); // receive close from server
            assert!(message.is_close());

            let err = cli_sock.read_message().unwrap_err(); // now we should get ConnectionClosed
            match err {
                Error::ConnectionClosed => {}
                _ => panic!("unexpected error: {:?}", err),
            }
        },
        |mut srv_sock| {
            let message = srv_sock.read_message().unwrap();
            assert_eq!(message.into_data(), b"Hello WebSocket");

            srv_sock.close(None).unwrap(); // send close to client

            let message = srv_sock.read_message().unwrap(); // receive acknowledgement
            assert!(message.is_close());

            let err = srv_sock.read_message().unwrap_err(); // now we should get ConnectionClosed
            match err {
                Error::ConnectionClosed => {}
                _ => panic!("unexpected error: {:?}", err),
            }
        },
    );
}

#[test]
fn test_evil_server_close() {
    do_test(
        3013,
        |mut cli_sock| {
            cli_sock.write_message(Message::Text("Hello WebSocket".into())).unwrap();

            sleep(Duration::from_secs(1));

            let message = cli_sock.read_message().unwrap(); // receive close from server
            assert!(message.is_close());

            let err = cli_sock.read_message().unwrap_err(); // now we should get ConnectionClosed
            match err {
                Error::ConnectionClosed => {}
                _ => panic!("unexpected error: {:?}", err),
            }
        },
        |mut srv_sock| {
            let message = srv_sock.read_message().unwrap();
            assert_eq!(message.into_data(), b"Hello WebSocket");

            srv_sock.close(None).unwrap(); // send close to client

            let message = srv_sock.read_message().unwrap(); // receive acknowledgement
            assert!(message.is_close());
            // and now just drop the connection without waiting for `ConnectionClosed`
            srv_sock
                .get_mut()
                .set_linger(Some(Duration::from_secs(0)))
                .unwrap();
            drop(srv_sock);
        },
    );
}

#[test]
fn test_client_close() {
    do_test(
        3014,
        |mut cli_sock| {
            cli_sock.write_message(Message::Text("Hello WebSocket".into())).unwrap();

            let message = cli_sock.read_message().unwrap(); // receive answer from server
            assert_eq!(message.into_data(), b"From Server");

            cli_sock.close(None).unwrap(); // send close to server

            let message = cli_sock.read_message().unwrap(); // receive acknowledgement from server
            assert!(message.is_close());

            let err = cli_sock.read_message().unwrap_err(); // now we should get ConnectionClosed
            match err {
                Error::ConnectionClosed => {}
                _ => panic!("unexpected error: {:?}", err),
            }
        },
        |mut srv_sock| {
            let message = srv_sock.read_message().unwrap();
            assert_eq!(message.into_data(), b"Hello WebSocket");

            srv_sock
                .write_message(Message::Text("From Server".into()))
                .unwrap();

            let message = srv_sock.read_message().unwrap(); // receive close from client
            assert!(message.is_close());

            let err = srv_sock.read_message().unwrap_err(); // now we should get ConnectionClosed
            match err {
                Error::ConnectionClosed => {}
                _ => panic!("unexpected error: {:?}", err),
            }
        },
    );
}<|MERGE_RESOLUTION|>--- conflicted
+++ resolved
@@ -1,19 +1,12 @@
 //! Verifies that the server returns a `ConnectionClosed` error when the connection
 //! is closedd from the server's point of view and drop the underlying tcp socket.
 
-<<<<<<< HEAD
-use std::net::{TcpListener, TcpStream};
-use std::process::exit;
-use std::thread::{sleep, spawn};
-use std::time::Duration;
-=======
 use std::{
     net::{TcpListener, TcpStream},
     process::exit,
     thread::{sleep, spawn},
     time::Duration,
 };
->>>>>>> a7daafdf
 
 use native_tls::TlsStream;
 use net2::TcpStreamExt;
@@ -114,10 +107,7 @@
             let message = srv_sock.read_message().unwrap(); // receive acknowledgement
             assert!(message.is_close());
             // and now just drop the connection without waiting for `ConnectionClosed`
-            srv_sock
-                .get_mut()
-                .set_linger(Some(Duration::from_secs(0)))
-                .unwrap();
+            srv_sock.get_mut().set_linger(Some(Duration::from_secs(0))).unwrap();
             drop(srv_sock);
         },
     );
@@ -148,9 +138,7 @@
             let message = srv_sock.read_message().unwrap();
             assert_eq!(message.into_data(), b"Hello WebSocket");
 
-            srv_sock
-                .write_message(Message::Text("From Server".into()))
-                .unwrap();
+            srv_sock.write_message(Message::Text("From Server".into())).unwrap();
 
             let message = srv_sock.read_message().unwrap(); // receive close from client
             assert!(message.is_close());
