--- conflicted
+++ resolved
@@ -48,38 +48,12 @@
     pub compression: WsCompression,
 }
 
-<<<<<<< HEAD
 impl Default for WebSocketConfig {
-=======
-impl<Ext> Default for WebSocketConfig<Ext>
-where
-    Ext: WebSocketExtension,
-{
->>>>>>> e71f19ba
     fn default() -> Self {
         WebSocketConfig {
             max_send_queue: None,
             max_frame_size: Some(16 << 20),
-<<<<<<< HEAD
             compression: WsCompression::None(Some(MAX_MESSAGE_SIZE)),
-=======
-            encoder: Ext::new(Some(MAX_MESSAGE_SIZE)),
-        }
-    }
-}
-
-impl<Ext> WebSocketConfig<Ext>
-where
-    Ext: WebSocketExtension,
-{
-    /// Creates a `WebSocketConfig` instance using the default configuration and the provided
-    /// encoder for new connections.
-    pub fn default_with_encoder(encoder: Ext) -> WebSocketConfig<Ext> {
-        WebSocketConfig {
-            max_send_queue: None,
-            max_frame_size: Some(16 << 20),
-            encoder,
->>>>>>> e71f19ba
         }
     }
 }
@@ -701,13 +675,9 @@
 mod tests {
     use super::{Message, Role, WebSocket, WebSocketConfig};
 
-<<<<<<< HEAD
     use crate::extensions::compression::WsCompression;
-=======
-    use crate::extensions::uncompressed::UncompressedExt;
     use crate::protocol::frame::coding::{Data, OpCode};
     use crate::protocol::frame::Frame;
->>>>>>> e71f19ba
     use std::io;
     use std::io::Cursor;
 
@@ -789,7 +759,7 @@
         let limit = WebSocketConfig {
             max_send_queue: None,
             max_frame_size: Some(2),
-            encoder: UncompressedExt::new(Some(max_message_size)),
+            compression: WsCompression::None(Some(max_message_size)),
         };
 
         let mut socket =
