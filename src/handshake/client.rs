--- conflicted
+++ resolved
@@ -9,14 +9,6 @@
 use httparse::Status;
 use log::*;
 
-<<<<<<< HEAD
-use super::headers::{FromHttparse, MAX_HEADERS};
-use super::machine::{HandshakeMachine, StageResult, TryParse};
-use super::{convert_key, HandshakeRole, MidHandshake, ProcessingResult};
-use crate::error::{Error, Result};
-use crate::extensions::compression::{apply_compression_headers, verify_compression_resp_headers};
-use crate::protocol::{Role, WebSocket, WebSocketConfig};
-=======
 use super::{
     convert_key,
     headers::{FromHttparse, MAX_HEADERS},
@@ -27,7 +19,7 @@
     error::{Error, Result},
     protocol::{Role, WebSocket, WebSocketConfig},
 };
->>>>>>> a7daafdf
+use crate::extensions::compression::{apply_compression_headers, verify_compression_resp_headers};
 
 /// Client request type.
 pub type Request = HttpRequest<()>;
@@ -43,13 +35,10 @@
     _marker: PhantomData<S>,
 }
 
-impl<Stream> ClientHandshake<Stream>
-where
-    Stream: Read + Write,
-{
+impl<S: Read + Write> ClientHandshake<S> {
     /// Initiate a client handshake.
     pub fn start(
-        stream: Stream,
+        stream: S,
         request: Request,
         mut config: Option<WebSocketConfig>,
     ) -> Result<MidHandshake<Self>> {
@@ -73,15 +62,7 @@
 
         let client = {
             let accept_key = convert_key(key.as_ref()).unwrap();
-<<<<<<< HEAD
-            ClientHandshake {
-                verify_data: VerifyData { accept_key },
-                config: Some(config),
-                _marker: PhantomData,
-            }
-=======
-            ClientHandshake { verify_data: VerifyData { accept_key }, config, _marker: PhantomData }
->>>>>>> a7daafdf
+            ClientHandshake { verify_data: VerifyData { accept_key }, config: Some(config), _marker: PhantomData }
         };
 
         trace!("Client handshake initiated.");
@@ -89,14 +70,10 @@
     }
 }
 
-impl<Stream> HandshakeRole for ClientHandshake<Stream>
-where
-    Stream: Read + Write,
-{
+impl<S: Read + Write> HandshakeRole for ClientHandshake<S> {
     type IncomingData = Response;
-    type InternalStream = Stream;
-    type FinalResult = (WebSocket<Stream>, Response);
-
+    type InternalStream = S;
+    type FinalResult = (WebSocket<S>, Response);
     fn stage_finished(
         &mut self,
         finish: StageResult<Self::IncomingData, Self::InternalStream>,
@@ -105,21 +82,11 @@
             StageResult::DoneWriting(stream) => {
                 ProcessingResult::Continue(HandshakeMachine::start_read(stream))
             }
-<<<<<<< HEAD
-            StageResult::DoneReading {
-                stream,
-                result,
-                tail,
-            } => {
-                let mut config = self.config.take().unwrap();
-
-                self.verify_data.verify_response(&result, &mut config)?;
-=======
             StageResult::DoneReading { stream, result, tail } => {
                 let result = self.verify_data.verify_response(result)?;
->>>>>>> a7daafdf
                 debug!("Client handshake done.");
-                let websocket = WebSocket::from_partially_read(stream, tail, Role::Client, config);
+                let websocket =
+                    WebSocket::from_partially_read(stream, tail, Role::Client, self.config);
                 ProcessingResult::Done((websocket, result))
             }
         })
@@ -136,15 +103,8 @@
     let mut req = Vec::new();
     let uri = request.uri();
 
-<<<<<<< HEAD
-    let authority = uri
-        .authority()
-        .ok_or_else(|| Error::Url("No host name in the URL".into()))?
-        .as_str();
-=======
     let authority =
         uri.authority().ok_or_else(|| Error::Url("No host name in the URL".into()))?.as_str();
->>>>>>> a7daafdf
     let host = if let Some(idx) = authority.find('@') {
         // handle possible name:password@
         authority.split_at(idx + 1).1
@@ -192,15 +152,11 @@
 }
 
 impl VerifyData {
-<<<<<<< HEAD
     pub fn verify_response(
         &self,
         response: &Response,
         config: &mut Option<WebSocketConfig>,
-    ) -> Result<()> {
-=======
-    pub fn verify_response(&self, response: Response) -> Result<Response> {
->>>>>>> a7daafdf
+    ) -> Result<Response> {
         // 1. If the status code received from the server is not 101, the
         // client handles the response per HTTP [RFC2616] procedures. (RFC 6455)
         if response.status() != StatusCode::SWITCHING_PROTOCOLS {
@@ -246,7 +202,6 @@
         // that was not present in the client's handshake (the server has
         // indicated an extension not requested by the client), the client
         // MUST _Fail the WebSocket Connection_. (RFC 6455)
-
         verify_compression_resp_headers(response, config)?;
 
         // 6.  If the response includes a |Sec-WebSocket-Protocol| header field
@@ -300,12 +255,7 @@
 
 #[cfg(test)]
 mod tests {
-<<<<<<< HEAD
-    use super::super::machine::TryParse;
-    use super::{generate_key, generate_request, Response};
-=======
     use super::{super::machine::TryParse, generate_key, generate_request, Response};
->>>>>>> a7daafdf
     use crate::client::IntoClientRequest;
 
     #[test]
