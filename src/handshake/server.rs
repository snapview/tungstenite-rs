--- conflicted
+++ resolved
@@ -10,25 +10,17 @@
 use httparse::Status;
 use log::*;
 
-<<<<<<< HEAD
-use super::headers::{FromHttparse, MAX_HEADERS};
-use super::machine::{HandshakeMachine, StageResult, TryParse};
-use super::{convert_key, HandshakeRole, MidHandshake, ProcessingResult};
-use crate::error::{Error, Result};
-use crate::extensions::compression::verify_compression_req_headers;
-use crate::protocol::{Role, WebSocket, WebSocketConfig};
-=======
 use super::{
     convert_key,
     headers::{FromHttparse, MAX_HEADERS},
     machine::{HandshakeMachine, StageResult, TryParse},
     HandshakeRole, MidHandshake, ProcessingResult,
+    extensions::verify_compression_req_headers
 };
 use crate::{
     error::{Error, Result},
     protocol::{Role, WebSocket, WebSocketConfig},
 };
->>>>>>> a7daafdf
 
 /// Server request type.
 pub type Request = HttpRequest<()>;
@@ -53,10 +45,7 @@
         .headers()
         .get("Connection")
         .and_then(|h| h.to_str().ok())
-        .map(|h| {
-            h.split(|c| c == ' ' || c == ',')
-                .any(|p| p.eq_ignore_ascii_case("Upgrade"))
-        })
+        .map(|h| h.split(|c| c == ' ' || c == ',').any(|p| p.eq_ignore_ascii_case("Upgrade")))
         .unwrap_or(false)
     {
         return Err(Error::Protocol("No \"Connection: upgrade\" in client request".into()));
@@ -204,11 +193,7 @@
     _marker: PhantomData<S>,
 }
 
-impl<S, C> ServerHandshake<S, C>
-where
-    S: Read + Write,
-    C: Callback,
-{
+impl<S: Read + Write, C: Callback> ServerHandshake<S, C> {
     /// Start server handshake. `callback` specifies a custom callback which the user can pass to
     /// the handshake, this callback will be called when the a websocket client connnects to the
     /// server, you can specify the callback if you want to add additional header to the client
@@ -227,11 +212,7 @@
     }
 }
 
-impl<S, C> HandshakeRole for ServerHandshake<S, C>
-where
-    S: Read + Write,
-    C: Callback,
-{
+impl<S: Read + Write, C: Callback> HandshakeRole for ServerHandshake<S, C> {
     type IncomingData = Request;
     type InternalStream = S;
     type FinalResult = WebSocket<S>;
@@ -241,24 +222,16 @@
         finish: StageResult<Self::IncomingData, Self::InternalStream>,
     ) -> Result<ProcessingResult<Self::InternalStream, Self::FinalResult>> {
         Ok(match finish {
-<<<<<<< HEAD
-            StageResult::DoneReading {
-                stream,
-                result: request,
-                tail,
-            } => {
-=======
             StageResult::DoneReading { stream, result, tail } => {
->>>>>>> a7daafdf
                 if !tail.is_empty() {
                     return Err(Error::Protocol("Junk after client request".into()));
                 }
 
-                let mut response = create_response(&request)?;
+                let mut response = create_response(&result)?;
                 verify_compression_req_headers(&request, &mut response, &mut self.config)?;
 
                 let callback_result = if let Some(callback) = self.callback.take() {
-                    callback.on_request(&request, response)
+                    callback.on_request(&result, response)
                 } else {
                     Ok(response)
                 };
