[package]
name = "tungstenite"
description = "Lightweight stream-based WebSocket implementation"
categories = ["web-programming::websocket", "network-programming"]
keywords = ["websocket", "io", "web"]
authors = ["Alexey Galakhov", "Daniel Abramov"]
license = "MIT OR Apache-2.0"
readme = "README.md"
homepage = "https://github.com/snapview/tungstenite-rs"
documentation = "https://docs.rs/tungstenite/0.26.0"
repository = "https://github.com/snapview/tungstenite-rs"
version = "0.26.0"
edition = "2021"
rust-version = "1.63"
include = ["benches/**/*", "src/**/*", "examples/**/*", "LICENSE-*", "README.md", "CHANGELOG.md"]

[package.metadata.docs.rs]
all-features = true

[features]
default = ["handshake"]
handshake = ["data-encoding", "headers", "http", "httparse", "sha1"]
url = ["dep:url"]
native-tls = ["native-tls-crate"]
native-tls-vendored = ["native-tls", "native-tls-crate/vendored"]
rustls-tls-native-roots = ["__rustls-tls", "rustls-native-certs"]
rustls-tls-webpki-roots = ["__rustls-tls", "webpki-roots"]
__rustls-tls = ["rustls", "rustls-pki-types"]
deflate = ["flate2"]

[dependencies]
data-encoding = { version = "2", optional = true }
byteorder = "1.3.2"
<<<<<<< HEAD
bytes = "1.0"
headers = { version = "0.4.0", optional = true }
=======
bytes = "1.9.0"
>>>>>>> ec442e60
http = { version = "1.0", optional = true }
httparse = { version = "1.3.4", optional = true }
log = "0.4.8"
rand = "0.8.0"
sha1 = { version = "0.10", optional = true }
thiserror = "2.0.7"
url = { version = "2.1.0", optional = true }
utf-8 = "0.7.5"

[dependencies.flate2]
optional = true
version = "1.0"

[dependencies.native-tls-crate]
optional = true
package = "native-tls"
version = "0.2.3"

[dependencies.rustls]
optional = true
default-features = false
features = ["std"]
version = "0.23.0"

[dependencies.rustls-pki-types]
optional = true
version = "1.0"

[dependencies.rustls-native-certs]
optional = true
version = "0.8.0"

[dependencies.webpki-roots]
optional = true
version = "0.26"

[dev-dependencies]
criterion = "0.5.0"
env_logger = "0.11"
input_buffer = "0.5.0"
rand = "0.8.4"
socket2 = "0.5.5"

[profile.bench]
lto = "thin"

[[bench]]
name = "buffer"
harness = false

[[bench]]
name = "write"
harness = false

[[bench]]
name = "read"
harness = false

[[example]]
name = "client"
required-features = ["handshake"]

[[example]]
name = "server"
required-features = ["handshake"]

[[example]]
name = "autobahn-client"
required-features = ["handshake", "deflate"]

[[example]]
name = "autobahn-server"
required-features = ["handshake", "deflate"]

[[example]]
name = "callback-error"
required-features = ["handshake"]

[[example]]
name = "srv_accept_unmasked_frames"
required-features = ["handshake"]<|MERGE_RESOLUTION|>--- conflicted
+++ resolved
@@ -31,12 +31,8 @@
 [dependencies]
 data-encoding = { version = "2", optional = true }
 byteorder = "1.3.2"
-<<<<<<< HEAD
-bytes = "1.0"
+bytes = "1.9.0"
 headers = { version = "0.4.0", optional = true }
-=======
-bytes = "1.9.0"
->>>>>>> ec442e60
 http = { version = "1.0", optional = true }
 httparse = { version = "1.3.4", optional = true }
 log = "0.4.8"
