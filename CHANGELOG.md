# 0.13.0

- Add `CapacityError`, `UrlError`, and `ProtocolError` types to represent the different types of capacity, URL, and protocol errors respectively.
- Modify variants `Error::Capacity`, `Error::Url`, and `Error::Protocol` to hold the above errors types instead of string error messages.
<<<<<<< HEAD
- Add support for `rustls` as TLS backend. The previous `tls` feature flag is now removed in favor
  of `native-tls` and `rustls-tls`, which allows to pick the TLS backend. The error API surface had
  to be changed to support the new error types coming from rustls related crates.
=======
- Add `handshake::derive_accept_key` to facilitate external handshakes.
>>>>>>> 985d6571

# 0.12.0

- Add facilities to allow clients to follow HTTP 3XX redirects.
- Allow accepting unmasked clients on the server side to be compatible with some legacy / invalid clients.
- Update of dependencies and documentation fixes.<|MERGE_RESOLUTION|>--- conflicted
+++ resolved
@@ -2,13 +2,10 @@
 
 - Add `CapacityError`, `UrlError`, and `ProtocolError` types to represent the different types of capacity, URL, and protocol errors respectively.
 - Modify variants `Error::Capacity`, `Error::Url`, and `Error::Protocol` to hold the above errors types instead of string error messages.
-<<<<<<< HEAD
+- Add `handshake::derive_accept_key` to facilitate external handshakes.
 - Add support for `rustls` as TLS backend. The previous `tls` feature flag is now removed in favor
   of `native-tls` and `rustls-tls`, which allows to pick the TLS backend. The error API surface had
   to be changed to support the new error types coming from rustls related crates.
-=======
-- Add `handshake::derive_accept_key` to facilitate external handshakes.
->>>>>>> 985d6571
 
 # 0.12.0
 
